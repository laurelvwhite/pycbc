--- conflicted
+++ resolved
@@ -330,7 +330,6 @@
                'bin/hdfcoinc/pycbc_results_server',
                'bin/hdfcoinc/pycbc_page_inspiralrange',
                'bin/hdfcoinc/pycbc_page_segments',
-<<<<<<< HEAD
                'bin/sngl/pycbc_ligolw_cluster',
                'bin/sngl/pycbc_plot_bank',
                'bin/sngl/pycbc_plot_glitchgram',
@@ -338,9 +337,7 @@
                'bin/sngl/pycbc_plot_params',
                'bin/sngl/pycbc_plot_rates',
                'bin/sngl/pycbc_plot_timeseries',
-=======
                'bin/hdfcoinc/pycbc_page_injtable',
->>>>>>> a0551035
                'bin/pycbc_submit_dax',
                'bin/hdfcoinc/pycbc_page_coinc_snrchi',
                ],
